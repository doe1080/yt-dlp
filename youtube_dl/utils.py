#!/usr/bin/env python
# -*- coding: utf-8 -*-

import datetime
import email.utils
import errno
import gzip
import io
import json
import locale
import os
import platform
import re
import socket
import sys
import traceback
import zlib

try:
    import urllib.request as compat_urllib_request
except ImportError: # Python 2
    import urllib2 as compat_urllib_request

try:
    import urllib.error as compat_urllib_error
except ImportError: # Python 2
    import urllib2 as compat_urllib_error

try:
    import urllib.parse as compat_urllib_parse
except ImportError: # Python 2
    import urllib as compat_urllib_parse

try:
    from urllib.parse import urlparse as compat_urllib_parse_urlparse
except ImportError: # Python 2
    from urlparse import urlparse as compat_urllib_parse_urlparse

try:
    import urllib.parse as compat_urlparse
except ImportError: # Python 2
    import urlparse as compat_urlparse

try:
    import http.cookiejar as compat_cookiejar
except ImportError: # Python 2
    import cookielib as compat_cookiejar

try:
    import html.entities as compat_html_entities
except ImportError: # Python 2
    import htmlentitydefs as compat_html_entities

try:
    import html.parser as compat_html_parser
except ImportError: # Python 2
    import HTMLParser as compat_html_parser

try:
    import http.client as compat_http_client
except ImportError: # Python 2
    import httplib as compat_http_client

try:
    from urllib.error import HTTPError as compat_HTTPError
except ImportError:  # Python 2
    from urllib2 import HTTPError as compat_HTTPError

try:
    from subprocess import DEVNULL
    compat_subprocess_get_DEVNULL = lambda: DEVNULL
except ImportError:
    compat_subprocess_get_DEVNULL = lambda: open(os.path.devnull, 'w')

try:
    from urllib.parse import parse_qs as compat_parse_qs
except ImportError: # Python 2
    # HACK: The following is the correct parse_qs implementation from cpython 3's stdlib.
    # Python 2's version is apparently totally broken
    def _unquote(string, encoding='utf-8', errors='replace'):
        if string == '':
            return string
        res = string.split('%')
        if len(res) == 1:
            return string
        if encoding is None:
            encoding = 'utf-8'
        if errors is None:
            errors = 'replace'
        # pct_sequence: contiguous sequence of percent-encoded bytes, decoded
        pct_sequence = b''
        string = res[0]
        for item in res[1:]:
            try:
                if not item:
                    raise ValueError
                pct_sequence += item[:2].decode('hex')
                rest = item[2:]
                if not rest:
                    # This segment was just a single percent-encoded character.
                    # May be part of a sequence of code units, so delay decoding.
                    # (Stored in pct_sequence).
                    continue
            except ValueError:
                rest = '%' + item
            # Encountered non-percent-encoded characters. Flush the current
            # pct_sequence.
            string += pct_sequence.decode(encoding, errors) + rest
            pct_sequence = b''
        if pct_sequence:
            # Flush the final pct_sequence
            string += pct_sequence.decode(encoding, errors)
        return string

    def _parse_qsl(qs, keep_blank_values=False, strict_parsing=False,
                encoding='utf-8', errors='replace'):
        qs, _coerce_result = qs, unicode
        pairs = [s2 for s1 in qs.split('&') for s2 in s1.split(';')]
        r = []
        for name_value in pairs:
            if not name_value and not strict_parsing:
                continue
            nv = name_value.split('=', 1)
            if len(nv) != 2:
                if strict_parsing:
                    raise ValueError("bad query field: %r" % (name_value,))
                # Handle case of a control-name with no equal sign
                if keep_blank_values:
                    nv.append('')
                else:
                    continue
            if len(nv[1]) or keep_blank_values:
                name = nv[0].replace('+', ' ')
                name = _unquote(name, encoding=encoding, errors=errors)
                name = _coerce_result(name)
                value = nv[1].replace('+', ' ')
                value = _unquote(value, encoding=encoding, errors=errors)
                value = _coerce_result(value)
                r.append((name, value))
        return r

    def compat_parse_qs(qs, keep_blank_values=False, strict_parsing=False,
                encoding='utf-8', errors='replace'):
        parsed_result = {}
        pairs = _parse_qsl(qs, keep_blank_values, strict_parsing,
                        encoding=encoding, errors=errors)
        for name, value in pairs:
            if name in parsed_result:
                parsed_result[name].append(value)
            else:
                parsed_result[name] = [value]
        return parsed_result

try:
    compat_str = unicode # Python 2
except NameError:
    compat_str = str

try:
    compat_chr = unichr # Python 2
except NameError:
    compat_chr = chr

def compat_ord(c):
    if type(c) is int: return c
    else: return ord(c)

# This is not clearly defined otherwise
compiled_regex_type = type(re.compile(''))

std_headers = {
    'User-Agent': 'Mozilla/5.0 (X11; Linux x86_64; rv:10.0) Gecko/20100101 Firefox/10.0',
    'Accept-Charset': 'ISO-8859-1,utf-8;q=0.7,*;q=0.7',
    'Accept': 'text/html,application/xhtml+xml,application/xml;q=0.9,*/*;q=0.8',
    'Accept-Encoding': 'gzip, deflate',
    'Accept-Language': 'en-us,en;q=0.5',
}

def preferredencoding():
    """Get preferred encoding.

    Returns the best encoding scheme for the system, based on
    locale.getpreferredencoding() and some further tweaks.
    """
    try:
        pref = locale.getpreferredencoding()
        u'TEST'.encode(pref)
    except:
        pref = 'UTF-8'

    return pref

if sys.version_info < (3,0):
    def compat_print(s):
        print(s.encode(preferredencoding(), 'xmlcharrefreplace'))
else:
    def compat_print(s):
        assert type(s) == type(u'')
        print(s)

# In Python 2.x, json.dump expects a bytestream.
# In Python 3.x, it writes to a character stream
if sys.version_info < (3,0):
    def write_json_file(obj, fn):
        with open(fn, 'wb') as f:
            json.dump(obj, f)
else:
    def write_json_file(obj, fn):
        with open(fn, 'w', encoding='utf-8') as f:
            json.dump(obj, f)

if sys.version_info >= (2,7):
    def find_xpath_attr(node, xpath, key, val):
        """ Find the xpath xpath[@key=val] """
        assert re.match(r'^[a-zA-Z]+$', key)
        assert re.match(r'^[a-zA-Z@\s]*$', val)
        expr = xpath + u"[@%s='%s']" % (key, val)
        return node.find(expr)
else:
    def find_xpath_attr(node, xpath, key, val):
        for f in node.findall(xpath):
            if f.attrib.get(key) == val:
                return f
        return None

def htmlentity_transform(matchobj):
    """Transforms an HTML entity to a character.

    This function receives a match object and is intended to be used with
    the re.sub() function.
    """
    entity = matchobj.group(1)

    # Known non-numeric HTML entity
    if entity in compat_html_entities.name2codepoint:
        return compat_chr(compat_html_entities.name2codepoint[entity])

    mobj = re.match(u'(?u)#(x?\\d+)', entity)
    if mobj is not None:
        numstr = mobj.group(1)
        if numstr.startswith(u'x'):
            base = 16
            numstr = u'0%s' % numstr
        else:
            base = 10
        return compat_chr(int(numstr, base))

    # Unknown entity in name, return its literal representation
    return (u'&%s;' % entity)

compat_html_parser.locatestarttagend = re.compile(r"""<[a-zA-Z][-.a-zA-Z0-9:_]*(?:\s+(?:(?<=['"\s])[^\s/>][^\s/=>]*(?:\s*=+\s*(?:'[^']*'|"[^"]*"|(?!['"])[^>\s]*))?\s*)*)?\s*""", re.VERBOSE) # backport bugfix
class AttrParser(compat_html_parser.HTMLParser):
    """Modified HTMLParser that isolates a tag with the specified attribute"""
    def __init__(self, attribute, value):
        self.attribute = attribute
        self.value = value
        self.result = None
        self.started = False
        self.depth = {}
        self.html = None
        self.watch_startpos = False
        self.error_count = 0
        compat_html_parser.HTMLParser.__init__(self)

    def error(self, message):
        if self.error_count > 10 or self.started:
            raise compat_html_parser.HTMLParseError(message, self.getpos())
        self.rawdata = '\n'.join(self.html.split('\n')[self.getpos()[0]:]) # skip one line
        self.error_count += 1
        self.goahead(1)

    def loads(self, html):
        self.html = html
        self.feed(html)
        self.close()

    def handle_starttag(self, tag, attrs):
        attrs = dict(attrs)
        if self.started:
            self.find_startpos(None)
        if self.attribute in attrs and attrs[self.attribute] == self.value:
            self.result = [tag]
            self.started = True
            self.watch_startpos = True
        if self.started:
            if not tag in self.depth: self.depth[tag] = 0
            self.depth[tag] += 1

    def handle_endtag(self, tag):
        if self.started:
            if tag in self.depth: self.depth[tag] -= 1
            if self.depth[self.result[0]] == 0:
                self.started = False
                self.result.append(self.getpos())

    def find_startpos(self, x):
        """Needed to put the start position of the result (self.result[1])
        after the opening tag with the requested id"""
        if self.watch_startpos:
            self.watch_startpos = False
            self.result.append(self.getpos())
    handle_entityref = handle_charref = handle_data = handle_comment = \
    handle_decl = handle_pi = unknown_decl = find_startpos

    def get_result(self):
        if self.result is None:
            return None
        if len(self.result) != 3:
            return None
        lines = self.html.split('\n')
        lines = lines[self.result[1][0]-1:self.result[2][0]]
        lines[0] = lines[0][self.result[1][1]:]
        if len(lines) == 1:
            lines[-1] = lines[-1][:self.result[2][1]-self.result[1][1]]
        lines[-1] = lines[-1][:self.result[2][1]]
        return '\n'.join(lines).strip()
# Hack for https://github.com/rg3/youtube-dl/issues/662
if sys.version_info < (2, 7, 3):
    AttrParser.parse_endtag = (lambda self, i:
        i + len("</scr'+'ipt>")
        if self.rawdata[i:].startswith("</scr'+'ipt>")
        else compat_html_parser.HTMLParser.parse_endtag(self, i))

def get_element_by_id(id, html):
    """Return the content of the tag with the specified ID in the passed HTML document"""
    return get_element_by_attribute("id", id, html)

def get_element_by_attribute(attribute, value, html):
    """Return the content of the tag with the specified attribute in the passed HTML document"""
    parser = AttrParser(attribute, value)
    try:
        parser.loads(html)
    except compat_html_parser.HTMLParseError:
        pass
    return parser.get_result()


def clean_html(html):
    """Clean an HTML snippet into a readable string"""
    # Newline vs <br />
    html = html.replace('\n', ' ')
    html = re.sub(r'\s*<\s*br\s*/?\s*>\s*', '\n', html)
    html = re.sub(r'<\s*/\s*p\s*>\s*<\s*p[^>]*>', '\n', html)
    # Strip html tags
    html = re.sub('<.*?>', '', html)
    # Replace html entities
    html = unescapeHTML(html)
    return html.strip()


def sanitize_open(filename, open_mode):
    """Try to open the given filename, and slightly tweak it if this fails.

    Attempts to open the given filename. If this fails, it tries to change
    the filename slightly, step by step, until it's either able to open it
    or it fails and raises a final exception, like the standard open()
    function.

    It returns the tuple (stream, definitive_file_name).
    """
    try:
        if filename == u'-':
            if sys.platform == 'win32':
                import msvcrt
                msvcrt.setmode(sys.stdout.fileno(), os.O_BINARY)
            return (sys.stdout.buffer if hasattr(sys.stdout, 'buffer') else sys.stdout, filename)
        stream = open(encodeFilename(filename), open_mode)
        return (stream, filename)
    except (IOError, OSError) as err:
        if err.errno in (errno.EACCES,):
            raise

        # In case of error, try to remove win32 forbidden chars
        alt_filename = os.path.join(
                        re.sub(u'[/<>:"\\|\\\\?\\*]', u'#', path_part)
                        for path_part in os.path.split(filename)
                       )
        if alt_filename == filename:
            raise
        else:
            # An exception here should be caught in the caller
            stream = open(encodeFilename(filename), open_mode)
            return (stream, alt_filename)


def timeconvert(timestr):
    """Convert RFC 2822 defined time string into system timestamp"""
    timestamp = None
    timetuple = email.utils.parsedate_tz(timestr)
    if timetuple is not None:
        timestamp = email.utils.mktime_tz(timetuple)
    return timestamp

def sanitize_filename(s, restricted=False, is_id=False):
    """Sanitizes a string so it could be used as part of a filename.
    If restricted is set, use a stricter subset of allowed characters.
    Set is_id if this is not an arbitrary string, but an ID that should be kept if possible
    """
    def replace_insane(char):
        if char == '?' or ord(char) < 32 or ord(char) == 127:
            return ''
        elif char == '"':
            return '' if restricted else '\''
        elif char == ':':
            return '_-' if restricted else ' -'
        elif char in '\\/|*<>':
            return '_'
        if restricted and (char in '!&\'()[]{}$;`^,#' or char.isspace()):
            return '_'
        if restricted and ord(char) > 127:
            return '_'
        return char

    result = u''.join(map(replace_insane, s))
    if not is_id:
        while '__' in result:
            result = result.replace('__', '_')
        result = result.strip('_')
        # Common case of "Foreign band name - English song title"
        if restricted and result.startswith('-_'):
            result = result[2:]
        if not result:
            result = '_'
    return result

def orderedSet(iterable):
    """ Remove all duplicates from the input iterable """
    res = []
    for el in iterable:
        if el not in res:
            res.append(el)
    return res

def unescapeHTML(s):
    """
    @param s a string
    """
    assert type(s) == type(u'')

    result = re.sub(u'(?u)&(.+?);', htmlentity_transform, s)
    return result

def encodeFilename(s):
    """
    @param s The name of the file
    """

    assert type(s) == type(u'')

    # Python 3 has a Unicode API
    if sys.version_info >= (3, 0):
        return s

    if sys.platform == 'win32' and sys.getwindowsversion()[0] >= 5:
        # Pass u'' directly to use Unicode APIs on Windows 2000 and up
        # (Detecting Windows NT 4 is tricky because 'major >= 4' would
        # match Windows 9x series as well. Besides, NT 4 is obsolete.)
        return s
    else:
        encoding = sys.getfilesystemencoding()
        if encoding is None:
            encoding = 'utf-8'
        return s.encode(encoding, 'ignore')

def decodeOption(optval):
    if optval is None:
        return optval
    if isinstance(optval, bytes):
        optval = optval.decode(preferredencoding())

    assert isinstance(optval, compat_str)
    return optval

def formatSeconds(secs):
    if secs > 3600:
        return '%d:%02d:%02d' % (secs // 3600, (secs % 3600) // 60, secs % 60)
    elif secs > 60:
        return '%d:%02d' % (secs // 60, secs % 60)
    else:
        return '%d' % secs

def make_HTTPS_handler(opts):
    if sys.version_info < (3,2):
        # Python's 2.x handler is very simplistic
        return compat_urllib_request.HTTPSHandler()
    else:
        import ssl
        context = ssl.SSLContext(ssl.PROTOCOL_SSLv23)
        context.set_default_verify_paths()
        
        context.verify_mode = (ssl.CERT_NONE
                               if opts.no_check_certificate
                               else ssl.CERT_REQUIRED)
        return compat_urllib_request.HTTPSHandler(context=context)

class ExtractorError(Exception):
    """Error during info extraction."""
    def __init__(self, msg, tb=None, expected=False, cause=None):
        """ tb, if given, is the original traceback (so that it can be printed out).
        If expected is set, this is a normal error message and most likely not a bug in youtube-dl.
        """

        if sys.exc_info()[0] in (compat_urllib_error.URLError, socket.timeout, UnavailableVideoError):
            expected = True
        if not expected:
            msg = msg + u'; please report this issue on https://yt-dl.org/bug . Be sure to call youtube-dl with the --verbose flag and include its complete output. Make sure you are using the latest version; type  youtube-dl -U  to update.'
        super(ExtractorError, self).__init__(msg)

        self.traceback = tb
        self.exc_info = sys.exc_info()  # preserve original exception
        self.cause = cause

    def format_traceback(self):
        if self.traceback is None:
            return None
        return u''.join(traceback.format_tb(self.traceback))


class DownloadError(Exception):
    """Download Error exception.

    This exception may be thrown by FileDownloader objects if they are not
    configured to continue on errors. They will contain the appropriate
    error message.
    """
    def __init__(self, msg, exc_info=None):
        """ exc_info, if given, is the original exception that caused the trouble (as returned by sys.exc_info()). """
        super(DownloadError, self).__init__(msg)
        self.exc_info = exc_info


class SameFileError(Exception):
    """Same File exception.

    This exception will be thrown by FileDownloader objects if they detect
    multiple files would have to be downloaded to the same file on disk.
    """
    pass


class PostProcessingError(Exception):
    """Post Processing exception.

    This exception may be raised by PostProcessor's .run() method to
    indicate an error in the postprocessing task.
    """
    def __init__(self, msg):
        self.msg = msg

class MaxDownloadsReached(Exception):
    """ --max-downloads limit has been reached. """
    pass


class UnavailableVideoError(Exception):
    """Unavailable Format exception.

    This exception will be thrown when a video is requested
    in a format that is not available for that video.
    """
    pass


class ContentTooShortError(Exception):
    """Content Too Short exception.

    This exception may be raised by FileDownloader objects when a file they
    download is too small for what the server announced first, indicating
    the connection was probably interrupted.
    """
    # Both in bytes
    downloaded = None
    expected = None

    def __init__(self, downloaded, expected):
        self.downloaded = downloaded
        self.expected = expected

class YoutubeDLHandler(compat_urllib_request.HTTPHandler):
    """Handler for HTTP requests and responses.

    This class, when installed with an OpenerDirector, automatically adds
    the standard headers to every HTTP request and handles gzipped and
    deflated responses from web servers. If compression is to be avoided in
    a particular request, the original request in the program code only has
    to include the HTTP header "Youtubedl-No-Compression", which will be
    removed before making the real request.

    Part of this code was copied from:

    http://techknack.net/python-urllib2-handlers/

    Andrew Rowls, the author of that code, agreed to release it to the
    public domain.
    """

    @staticmethod
    def deflate(data):
        try:
            return zlib.decompress(data, -zlib.MAX_WBITS)
        except zlib.error:
            return zlib.decompress(data)

    @staticmethod
    def addinfourl_wrapper(stream, headers, url, code):
        if hasattr(compat_urllib_request.addinfourl, 'getcode'):
            return compat_urllib_request.addinfourl(stream, headers, url, code)
        ret = compat_urllib_request.addinfourl(stream, headers, url)
        ret.code = code
        return ret

    def http_request(self, req):
        for h,v in std_headers.items():
            if h in req.headers:
                del req.headers[h]
            req.add_header(h, v)
        if 'Youtubedl-no-compression' in req.headers:
            if 'Accept-encoding' in req.headers:
                del req.headers['Accept-encoding']
            del req.headers['Youtubedl-no-compression']
        if 'Youtubedl-user-agent' in req.headers:
            if 'User-agent' in req.headers:
                del req.headers['User-agent']
            req.headers['User-agent'] = req.headers['Youtubedl-user-agent']
            del req.headers['Youtubedl-user-agent']
        return req

    def http_response(self, req, resp):
        old_resp = resp
        # gzip
        if resp.headers.get('Content-encoding', '') == 'gzip':
            content = resp.read()
            gz = gzip.GzipFile(fileobj=io.BytesIO(content), mode='rb')
            try:
                uncompressed = io.BytesIO(gz.read())
            except IOError as original_ioerror:
                # There may be junk add the end of the file
                # See http://stackoverflow.com/q/4928560/35070 for details
                for i in range(1, 1024):
                    try:
                        gz = gzip.GzipFile(fileobj=io.BytesIO(content[:-i]), mode='rb')
                        uncompressed = io.BytesIO(gz.read())
                    except IOError:
                        continue
                    break
                else:
                    raise original_ioerror
            resp = self.addinfourl_wrapper(uncompressed, old_resp.headers, old_resp.url, old_resp.code)
            resp.msg = old_resp.msg
        # deflate
        if resp.headers.get('Content-encoding', '') == 'deflate':
            gz = io.BytesIO(self.deflate(resp.read()))
            resp = self.addinfourl_wrapper(gz, old_resp.headers, old_resp.url, old_resp.code)
            resp.msg = old_resp.msg
        return resp

    https_request = http_request
    https_response = http_response

def unified_strdate(date_str):
    """Return a string with the date in the format YYYYMMDD"""
    upload_date = None
    #Replace commas
    date_str = date_str.replace(',',' ')
    # %z (UTC offset) is only supported in python>=3.2
    date_str = re.sub(r' (\+|-)[\d]*$', '', date_str)
    format_expressions = ['%d %B %Y', '%B %d %Y', '%b %d %Y', '%Y-%m-%d', '%d/%m/%Y', '%Y/%m/%d %H:%M:%S', '%d.%m.%Y %H:%M']
    for expression in format_expressions:
        try:
            upload_date = datetime.datetime.strptime(date_str, expression).strftime('%Y%m%d')
        except:
            pass
    return upload_date

def determine_ext(url, default_ext=u'unknown_video'):
    guess = url.partition(u'?')[0].rpartition(u'.')[2]
    if re.match(r'^[A-Za-z0-9]+$', guess):
        return guess
    else:
        return default_ext

def subtitles_filename(filename, sub_lang, sub_format):
    return filename.rsplit('.', 1)[0] + u'.' + sub_lang + u'.' + sub_format

def date_from_str(date_str):
    """
    Return a datetime object from a string in the format YYYYMMDD or
    (now|today)[+-][0-9](day|week|month|year)(s)?"""
    today = datetime.date.today()
    if date_str == 'now'or date_str == 'today':
        return today
    match = re.match('(now|today)(?P<sign>[+-])(?P<time>\d+)(?P<unit>day|week|month|year)(s)?', date_str)
    if match is not None:
        sign = match.group('sign')
        time = int(match.group('time'))
        if sign == '-':
            time = -time
        unit = match.group('unit')
        #A bad aproximation?
        if unit == 'month':
            unit = 'day'
            time *= 30
        elif unit == 'year':
            unit = 'day'
            time *= 365
        unit += 's'
        delta = datetime.timedelta(**{unit: time})
        return today + delta
    return datetime.datetime.strptime(date_str, "%Y%m%d").date()
    
class DateRange(object):
    """Represents a time interval between two dates"""
    def __init__(self, start=None, end=None):
        """start and end must be strings in the format accepted by date"""
        if start is not None:
            self.start = date_from_str(start)
        else:
            self.start = datetime.datetime.min.date()
        if end is not None:
            self.end = date_from_str(end)
        else:
            self.end = datetime.datetime.max.date()
        if self.start > self.end:
            raise ValueError('Date range: "%s" , the start date must be before the end date' % self)
    @classmethod
    def day(cls, day):
        """Returns a range that only contains the given day"""
        return cls(day,day)
    def __contains__(self, date):
        """Check if the date is in the range"""
        if not isinstance(date, datetime.date):
            date = date_from_str(date)
        return self.start <= date <= self.end
    def __str__(self):
        return '%s - %s' % ( self.start.isoformat(), self.end.isoformat())


<<<<<<< HEAD
def platform_name():
    """ Returns the platform name as a compat_str """
    res = platform.platform()
    if isinstance(res, bytes):
        res = res.decode(preferredencoding())

    assert isinstance(res, compat_str)
    return res
=======
def bytes_to_intlist(bs):
    if not bs:
        return []
    if isinstance(bs[0], int):  # Python 3
        return list(bs)
    else:
        return [ord(c) for c in bs]

def intlist_to_bytes(xs):
    if not xs:
        return b''
    if isinstance(chr(0), bytes):  # Python 2
        return ''.join([chr(x) for x in xs])
    else:
        return bytes(xs)
>>>>>>> 878e83c5
<|MERGE_RESOLUTION|>--- conflicted
+++ resolved
@@ -735,7 +735,6 @@
         return '%s - %s' % ( self.start.isoformat(), self.end.isoformat())
 
 
-<<<<<<< HEAD
 def platform_name():
     """ Returns the platform name as a compat_str """
     res = platform.platform()
@@ -744,7 +743,8 @@
 
     assert isinstance(res, compat_str)
     return res
-=======
+
+
 def bytes_to_intlist(bs):
     if not bs:
         return []
@@ -753,11 +753,11 @@
     else:
         return [ord(c) for c in bs]
 
+
 def intlist_to_bytes(xs):
     if not xs:
         return b''
     if isinstance(chr(0), bytes):  # Python 2
         return ''.join([chr(x) for x in xs])
     else:
-        return bytes(xs)
->>>>>>> 878e83c5
+        return bytes(xs)